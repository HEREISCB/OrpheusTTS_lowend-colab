--- conflicted
+++ resolved
@@ -4,18 +4,15 @@
 import time
 import os
 
-<<<<<<< HEAD
-def generate_speech(prompt, voice, temperature, top_p, repetition_penalty, max_tokens):
-=======
+
 model = None
 
 def load_model(model_name="canopylabs/orpheus-tts-0.1-finetune-prod"):
     global model
->>>>>>> a69428be
     # Initialize the Orpheus TTS model according to documentation
     model = OrpheusModel(model_name=model_name)
 
-def generate_speech(prompt, voice, temperature, top_p, repetition_penalty):
+def generate_speech(prompt, voice, temperature, top_p, repetition_penalty, max_tokens):
     if model is None:
         load_model()
     
